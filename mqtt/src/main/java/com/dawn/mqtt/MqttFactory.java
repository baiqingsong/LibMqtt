--- conflicted
+++ resolved
@@ -97,7 +97,7 @@
         }
     }
 
-<<<<<<< HEAD
+    private boolean isSubscribed = false;
     public void init(String serverUri, String clientId, String username, String password, String topic, String topicService, String onlineCommand, String offlineCommand, String reconnectCommand, MqttListener listener, int timeout) {
         try {
             this.topic = topic;
@@ -151,9 +151,6 @@
         }
     }
 
-=======
-    private boolean isSubscribed = false;
->>>>>>> 295633a8
     /**
      * 订阅主题
      * @param topic 主题
